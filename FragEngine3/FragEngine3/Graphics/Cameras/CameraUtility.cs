﻿using FragEngine3.EngineCore;
using FragEngine3.Graphics.ConstantBuffers;
using FragEngine3.Graphics.Contexts;
using FragEngine3.Graphics.Lighting.Internal;
using FragEngine3.Scenes;
using System.Numerics;
using Veldrid;

namespace FragEngine3.Graphics.Cameras
{
    public static class CameraUtility
	{
		#region Methods

		public static bool UpdateConstantBuffer_CBScene(		// Called once per scene frame.
			in GraphicsCore _graphicsCore,
			in SceneSettings _sceneSettings,
			ref CBScene _cbSceneData,
			ref DeviceBuffer? _cbScene,
			out bool _outCbSceneChanged)
		{
			_outCbSceneChanged = false;

			// Ensure the buffer is allocated:
			if (_cbScene is null || _cbScene.IsDisposed)
			{
				_outCbSceneChanged = true;

				try
				{
					BufferDescription bufferDesc = new(CBScene.packedByteSize, BufferUsage.UniformBuffer | BufferUsage.Dynamic);

					_cbScene = _graphicsCore.MainFactory.CreateBuffer(ref bufferDesc);
					_cbScene.Name = CBScene.NAME_IN_SHADER;
					return true;
				}
				catch (Exception ex)
				{
					_graphicsCore.graphicsSystem.Engine.Logger.LogException("Failed to create scene constant buffer (CBScene)!", ex);
					return false;
				}
			}

<<<<<<< HEAD
			/*
			TimeManager timeManager = _graphicsCore.graphicsSystem.Engine.TimeManager;
			float engineRunTime = (float)timeManager.RunTime.TotalSeconds;
			*/
=======
			TimeManager timeManager = _graphicsCore.graphicsSystem.Engine.TimeManager;
>>>>>>> 683d2eba

			_cbSceneData = new()
			{
				// Scene lighting:
				ambientLightLow = _sceneSettings.AmbientLightIntensityLow,
				ambientLightMid = _sceneSettings.AmbientLightIntensityMid,
				ambientLightHigh = _sceneSettings.AmbientLightIntensityHigh,
				shadowFadeStart = 0.9f,

				// Time:
				/*
<<<<<<< HEAD
				engineRunTime = engineRunTime,
				engineDeltaTime = (float)timeManager.DeltaTime.TotalSeconds,
				engineFrameCount = (uint)timeManager.FrameCount,
				engineSinTime = MathF.Sin(engineRunTime),
=======
				shaderTime = timeManager.ShaderTimeSeconds,
				deltaTime = (float)timeManager.DeltaTime.TotalSeconds,
				frameCounter = (uint)(timeManager.FrameCount & 0xFFFFFFFFL),
>>>>>>> 683d2eba
				*/
			};

			_graphicsCore.Device.UpdateBuffer(_cbScene, 0, ref _cbSceneData, CBScene.byteSize);

			return true;
		}

		public static bool UpdateConstantBuffer_CBCamera(		// Called once per camera pass.
			in CameraInstance _cameraInstance,
			in Pose _cameraWorldPose,
			in Matrix4x4 _mtxWorld2Clip,
			in Matrix4x4 _mtxCameraMotion,
			uint _cameraIdx,
			uint _activeLightCount,
			uint _shadowMappedLightCount,
			ref CBCamera _cbCameraData,
			ref DeviceBuffer? _cbCamera,
			out bool _outCbCameraChanged)
		{
			// Ensure the buffer is allocated:
			_outCbCameraChanged = false;
			if (_cbCamera is null || _cbCamera.IsDisposed)
			{
				_outCbCameraChanged = true;

				try
				{
					BufferDescription bufferDesc = new(CBCamera.packedByteSize, BufferUsage.UniformBuffer | BufferUsage.Dynamic);

					_cbCamera = _cameraInstance.graphicsCore.MainFactory.CreateBuffer(ref bufferDesc);
					_cbCamera.Name = CBCamera.NAME_IN_SHADER;
					return true;
				}
				catch (Exception ex)
				{
					_cameraInstance.graphicsCore.graphicsSystem.Engine.Logger.LogException("Failed to create camera constant buffer (CBCamera)!", ex);
					_cbCamera = null;
					return false;
				}
			}

			_cbCameraData = new()
			{
				// Camera vectors & matrices:
				mtxWorld2Clip = _mtxWorld2Clip,
				cameraPosition = new Vector4(_cameraWorldPose.position, 0),
				cameraDirection = new Vector4(_cameraWorldPose.Forward, 0),
				mtxInvCameraMotion = _mtxCameraMotion,

				// Camera parameters:
				cameraIdx = _cameraIdx,
				resolutionX = _cameraInstance.OutputSettings.resolutionX,
				resolutionY = _cameraInstance.OutputSettings.resolutionY,
				nearClipPlane = _cameraInstance.ProjectionSettings.nearClipPlane,
				farClipPlane = _cameraInstance.ProjectionSettings.farClipPlane,

				// Per-camera lighting:
				lightCount = _activeLightCount,
				shadowMappedLightCount = Math.Min(_shadowMappedLightCount, _activeLightCount),
			};

			_cameraInstance.graphicsCore.Device.UpdateBuffer(_cbCamera, 0, ref _cbCameraData, CBCamera.packedByteSize);

			return true;
		}

		public static bool CreateCameraResourceLayout(			// called exactly once on scene initialization.
			in GraphicsCore _graphicsCore,
			out ResourceLayout _resLayoutCamera)
		{
			try
			{
				ResourceLayoutDescription resLayoutDesc = new(GraphicsConstants.DEFAULT_CAMERA_RESOURCE_LAYOUT_DESC);

				_resLayoutCamera = _graphicsCore.MainFactory.CreateResourceLayout(ref resLayoutDesc);
				_resLayoutCamera.Name = "ResLayout_Camera";
				return true;
			}
			catch (Exception ex)
			{
				_graphicsCore.graphicsSystem.Engine.Logger.LogException("Failed to crate default camera resource layout!", ex);
				_resLayoutCamera = null!;
				return false;
			}
		}

		public static bool UpdateOrCreateCameraResourceSet(     // called once per camera pass.
			in GraphicsCore _graphicsCore,
			in SceneContext _sceneCtx,
			in DeviceBuffer _cbCamera,
			in LightDataBuffer _lightDataBuffer,
			ref ResourceSet? _resSetCamera,
			out bool _outRecreatedResSetObject,
			bool _forceRecreate = false)
		{
			_outRecreatedResSetObject = false;

			if (_forceRecreate || _resSetCamera is null || _resSetCamera.IsDisposed)
			{
				_resSetCamera?.Dispose();

				try
				{
					ResourceSetDescription resSetDesc = new(
						_sceneCtx.ResLayoutCamera,
						_sceneCtx.CbScene,
						_cbCamera,
						_lightDataBuffer.BufLights,
						_sceneCtx.ShadowMapArray.TexDepthMapArray,
						_sceneCtx.ShadowMapArray.TexNormalMapArray,
						_sceneCtx.ShadowMapArray.BufShadowMatrices,
						_sceneCtx.ShadowMapArray.SamplerShadowMaps);

					_resSetCamera = _graphicsCore.MainFactory.CreateResourceSet(ref resSetDesc);
					_resSetCamera.Name = $"ResSetCamera";

					_outRecreatedResSetObject = true;
				}
				catch (Exception ex)
				{
					_graphicsCore.graphicsSystem.Engine.Logger.LogException("Failed to crate default camera resource set!", ex);
					_resSetCamera = null;
					return false;
				}
			}
			return true;
		}

		#endregion
	}
}<|MERGE_RESOLUTION|>--- conflicted
+++ resolved
@@ -41,14 +41,7 @@
 				}
 			}
 
-<<<<<<< HEAD
-			/*
 			TimeManager timeManager = _graphicsCore.graphicsSystem.Engine.TimeManager;
-			float engineRunTime = (float)timeManager.RunTime.TotalSeconds;
-			*/
-=======
-			TimeManager timeManager = _graphicsCore.graphicsSystem.Engine.TimeManager;
->>>>>>> 683d2eba
 
 			_cbSceneData = new()
 			{
@@ -60,16 +53,9 @@
 
 				// Time:
 				/*
-<<<<<<< HEAD
-				engineRunTime = engineRunTime,
-				engineDeltaTime = (float)timeManager.DeltaTime.TotalSeconds,
-				engineFrameCount = (uint)timeManager.FrameCount,
-				engineSinTime = MathF.Sin(engineRunTime),
-=======
 				shaderTime = timeManager.ShaderTimeSeconds,
 				deltaTime = (float)timeManager.DeltaTime.TotalSeconds,
 				frameCounter = (uint)(timeManager.FrameCount & 0xFFFFFFFFL),
->>>>>>> 683d2eba
 				*/
 			};
 
