--- conflicted
+++ resolved
@@ -8,7 +8,7 @@
 
 namespace FragEngine3.Graphics.Cameras
 {
-    public static class CameraUtility
+	public static class CameraUtility
 	{
 		#region Methods
 
@@ -41,14 +41,7 @@
 				}
 			}
 
-<<<<<<< HEAD
-			/*
-			TimeManager timeManager = _graphicsCore.graphicsSystem.Engine.TimeManager;
-			float engineRunTime = (float)timeManager.RunTime.TotalSeconds;
-			*/
-=======
-			TimeManager timeManager = _graphicsCore.graphicsSystem.Engine.TimeManager;
->>>>>>> 683d2eba
+			//TimeManager timeManager = _graphicsCore.graphicsSystem.Engine.TimeManager;
 
 			_cbSceneData = new()
 			{
@@ -60,16 +53,10 @@
 
 				// Time:
 				/*
-<<<<<<< HEAD
-				engineRunTime = engineRunTime,
-				engineDeltaTime = (float)timeManager.DeltaTime.TotalSeconds,
-				engineFrameCount = (uint)timeManager.FrameCount,
-				engineSinTime = MathF.Sin(engineRunTime),
-=======
 				shaderTime = timeManager.ShaderTimeSeconds,
 				deltaTime = (float)timeManager.DeltaTime.TotalSeconds,
 				frameCounter = (uint)(timeManager.FrameCount & 0xFFFFFFFFL),
->>>>>>> 683d2eba
+				sinTime = MathF.Sin(engineRunTime),
 				*/
 			};
 
