﻿using System.Runtime.InteropServices;
using Veldrid;

namespace FragEngine3.Graphics.ConstantBuffers;

[StructLayout(LayoutKind.Sequential, Pack = 4, Size = byteSize)]
[ConstantBufferDataType(ConstantBufferType.CBScene, packedByteSize)]
public struct CBScene
{
	#region Fields

	// Scene lighting:
	public RgbaFloat ambientLightLow;       // Ambient light color and intensity coming from bottom-up.
	public RgbaFloat ambientLightMid;       // Ambient light color and intensity coming from all sides.
	public RgbaFloat ambientLightHigh;      // Ambient light color and intensity coming from top-down.
	public float shadowFadeStart;           // Percentage of the shadow distance in projection space where they start fading out.

	// Time:
	/*
<<<<<<< HEAD
	public float engineRunTime;				// Time since engine started running, in seconds.
	public float engineDeltaTime;           // Time duration of the engine's last update cycle, in seconds.
	public uint engineFrameCount;           // Numver of the update cycles since engine started running.
	public float engineSinTime;				// Sine function of the engine's run time = sin(t)
=======
	public float shaderTime;                // Timer value for time-based shader effects, in seconds. This mirrors to the time manager's ShaderTime.
	public float deltaTime;                 // Time duration of the last main loop cycle, in seconds.
	public uint frameCounter;               // Number of main loop cycles since application startup.
>>>>>>> 683d2eba
	*/

	#endregion
	#region Constants

	public const int byteSize =
		3 * 4 * sizeof(float) + // ambient light
		2 * sizeof(uint) +      // light counts
		sizeof(float);          // shadow fade		= 60 bytes
<<<<<<< HEAD

	public const int packedByteSize = 64;
=======
		/*
		2 * sizeof(float) +     // time values
		sizeof(uint);           // frame count		= 72 bytes
		*/

	public const int packedByteSize = 64;
	//public const int packedByteSize = 80;
>>>>>>> 683d2eba

	public const string NAME_IN_SHADER = "CBScene";
	public static readonly ResourceLayoutElementDescription resourceLayoutElementDesc = new(NAME_IN_SHADER, ResourceKind.UniformBuffer, ShaderStages.Fragment);

	#endregion
}<|MERGE_RESOLUTION|>--- conflicted
+++ resolved
@@ -4,7 +4,6 @@
 namespace FragEngine3.Graphics.ConstantBuffers;
 
 [StructLayout(LayoutKind.Sequential, Pack = 4, Size = byteSize)]
-[ConstantBufferDataType(ConstantBufferType.CBScene, packedByteSize)]
 public struct CBScene
 {
 	#region Fields
@@ -17,16 +16,9 @@
 
 	// Time:
 	/*
-<<<<<<< HEAD
-	public float engineRunTime;				// Time since engine started running, in seconds.
-	public float engineDeltaTime;           // Time duration of the engine's last update cycle, in seconds.
-	public uint engineFrameCount;           // Numver of the update cycles since engine started running.
-	public float engineSinTime;				// Sine function of the engine's run time = sin(t)
-=======
 	public float shaderTime;                // Timer value for time-based shader effects, in seconds. This mirrors to the time manager's ShaderTime.
 	public float deltaTime;                 // Time duration of the last main loop cycle, in seconds.
 	public uint frameCounter;               // Number of main loop cycles since application startup.
->>>>>>> 683d2eba
 	*/
 
 	#endregion
@@ -36,10 +28,6 @@
 		3 * 4 * sizeof(float) + // ambient light
 		2 * sizeof(uint) +      // light counts
 		sizeof(float);          // shadow fade		= 60 bytes
-<<<<<<< HEAD
-
-	public const int packedByteSize = 64;
-=======
 		/*
 		2 * sizeof(float) +     // time values
 		sizeof(uint);           // frame count		= 72 bytes
@@ -47,7 +35,6 @@
 
 	public const int packedByteSize = 64;
 	//public const int packedByteSize = 80;
->>>>>>> 683d2eba
 
 	public const string NAME_IN_SHADER = "CBScene";
 	public static readonly ResourceLayoutElementDescription resourceLayoutElementDesc = new(NAME_IN_SHADER, ResourceKind.UniformBuffer, ShaderStages.Fragment);
